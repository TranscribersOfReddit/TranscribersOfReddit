--- conflicted
+++ resolved
@@ -2,6 +2,7 @@
 import random
 
 import praw
+from praw.models import Message as RedditMessage
 from tor import __BOT_NAMES__
 from tor.core.helpers import (_, clean_id, get_parent_post_id, get_wiki_page,
                               reports, send_to_modchat)
@@ -10,35 +11,12 @@
 from tor.core.validation import verified_posted_transcript
 from tor.helpers.flair import flair, flair_post, update_user_flair
 from tor.helpers.reddit_ids import is_removed
-<<<<<<< HEAD
 from tor.strings import translation
 
 i18n = translation()
 
 
 def coc_accepted(post, cfg):
-=======
-from tor.strings.responses import already_claimed
-from tor.strings.responses import claim_already_complete
-from tor.strings.responses import claim_success
-from tor.strings.responses import dm_body
-from tor.strings.responses import dm_subject
-from tor.strings.responses import done_cannot_find_transcript
-from tor.strings.responses import done_completed_transcript
-from tor.strings.responses import done_still_unclaimed
-from tor.strings.responses import please_accept_coc
-from tor.strings.responses import thumbs_up_gifs
-from tor.strings.responses import transcript_on_tor_post
-from tor.strings.responses import unclaim_failure_post_already_completed
-from tor.strings.responses import unclaim_still_unclaimed
-from tor.strings.responses import unclaim_success
-from tor.strings.responses import unclaim_success_with_report
-from tor.strings.responses import unclaim_success_without_report
-from tor.strings.responses import youre_welcome
-
-
-def coc_accepted(post, config):
->>>>>>> d1c681e5
     """
     Verifies that the user is in the Redis set "accepted_CoC".
 
@@ -355,7 +333,11 @@
             'ignoring.'
         )
 
-def process_message(message: praw.models.Message, config):
+
+def process_message(message: RedditMessage, cfg):
+    dm_subject = i18n['responses']['direct_message']['dm_subject']
+    dm_body = i18n['responses']['direct_message']['dm_body']
+
     author = message.author
     username = author.name
 
@@ -363,7 +345,7 @@
 
     send_to_modchat(
         f'DM from <{reddit_url.format("/u/" + username)}|u/{username}> -- '
-        f'*{message.subject}*:\n{message.body}', config
+        f'*{message.subject}*:\n{message.body}', cfg
     )
 
     logging.info(
