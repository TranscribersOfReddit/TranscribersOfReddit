import logging
import re

from praw.exceptions import ClientException as RedditClientException
from praw.models import Comment as RedditComment
from tor_core.helpers import send_to_slack

from tor.core.admin_commands import process_override
from tor.core.admin_commands import reload_config
from tor.core.admin_commands import update_and_restart
from tor.core.mentions import process_mention
from tor.core.user_interaction import process_claim
from tor.core.user_interaction import process_coc
from tor.core.user_interaction import process_done
from tor.core.user_interaction import process_thanks
<<<<<<< HEAD
=======


MOD_SUPPORT_PHRASES = [
    re.compile('fuck', re.IGNORECASE),
    re.compile('unclaim', re.IGNORECASE),
    re.compile('undo', re.IGNORECASE),
    re.compile('(?:good|bad) bot', re.IGNORECASE),
]


def process_mod_intervention(post, config):
    """
    Triggers an alert in slack with a link to the comment if there is something
    offensive or in need of moderator intervention
    """
    if not isinstance(post, RedditComment):
        # Why are we here if it's not a comment?
        return

    # Collect all offenses (noted by the above regular expressions) from the
    # original
    phrases = []
    for regex in MOD_SUPPORT_PHRASES:
        matches = regex.search(post.body)
        if not matches:
            continue

        phrases.append(matches.group())

    if len(phrases) == 0:
        # Nothing offensive here, why did this function get triggered?
        return

    # Wrap each phrase in double-quotes (") and commas in between
    phrases = '"' + '", "'.join(phrases) + '"'

    send_to_slack(
        'Mod Intervention Needed: Detected use of {phrases} <{link}>'
        ''.format(link=post.submission.shortlink, phrases=phrases),
        config
    )


def process_reply(reply, config):
    # noinspection PyUnresolvedReferences
    try:
        if any([regex.search(reply.body) for regex in MOD_SUPPORT_PHRASES]):
            process_mod_intervention(reply, config)
            reply.mark_read()
            return

        if 'i accept' in reply.body.lower():
            process_coc(reply, config)
            reply.mark_read()
            return

        if 'claim' in reply.body.lower():
            process_claim(reply, config)
            reply.mark_read()
            return

        if 'done' in reply.body.lower():
            process_done(reply, config)
            reply.mark_read()
            return

        if 'thank' in reply.body.lower():  # trigger on "thanks" and "thank you"
            process_thanks(reply, config)
            reply.mark_read()
            return

        if '!override' in reply.body.lower():
            process_override(reply, config)
            reply.mark_read()
            return  # Because overrides should stop the world and start fresh

    except (AttributeError, RedditClientException):
        # the only way we should hit this is if somebody comments and then
        # deletes their comment before the bot finished processing. It's
        # uncommon, but common enough that this is necessary.
        pass
>>>>>>> e8b22274


def check_inbox(config):
    """
    Goes through all the unread messages in the inbox. It has two
    loops within this section, each one dealing with a different type
    of mail. Also deliberately leaves mail which does not fit into
    either category so that it can be read manually at a later point.

    The first loop handles username mentions.
    The second loop sorts out and handles comments that include 'claim'
        and 'done'.
    :return: None.
    """
    # Sort inbox, then act on it
    # Invert the inbox so we're processing oldest first!
    for item in reversed(list(config.r.inbox.unread(limit=None))):
        # Very rarely we may actually get a message from Reddit itself.
        # In this case, there will be no author attribute.
        if item.author is None:
            send_to_slack(
                'We received a message without an author. Subject: {}'
                ''.format(item.subject), config
            )
            item.mark_read()

        elif item.author.name == 'transcribot':
            item.mark_read()

        elif item.subject == 'username mention':
            logging.info('Received mention! ID {}'.format(item))

            # noinspection PyUnresolvedReferences
            try:
                process_mention(item)
            except (AttributeError, RedditClientException):
                # apparently this crashes with an AttributeError if someone calls
                # the bot and immediately deletes their comment. This should fix
                # that.
                continue
            item.mark_read()

        elif item.subject in ('comment reply', 'post reply'):
            process_reply(item, config)

        elif 'reload' in item.subject.lower():
            item.mark_read()
            reload_config(item, config)

        elif 'update' in item.subject.lower():
            item.mark_read()
            update_and_restart(item, config)
            # there's no reason to do anything else here because the process
            # will terminate and respawn

        # ARE YOU ALIVE?!
        elif item.subject.lower() == 'ping':
            item.mark_read()
<<<<<<< HEAD
            logging.info(
                'Received ping from {}. Pong!'.format(item.author.name)
            )
            item.reply('Pong!')

    # sort them and create posts where necessary
    for mention in mentions:
        logging.info('Received mention! ID {}'.format(mention))

        # noinspection PyUnresolvedReferences
        try:
            process_mention(mention)
        except (AttributeError, praw.exceptions.ClientException):
            # apparently this crashes with an AttributeError if someone calls
            # the bot and immediately deletes their comment. This should fix
            # that.
            continue

    # comment replies
    for reply in replies:
        # noinspection PyUnresolvedReferences
        try:
            if 'i accept' in reply.body.lower():
                process_coc(reply, config)
                reply.mark_read()
                return

            if 'claim' in reply.body.lower():
                process_claim(reply, config)
                reply.mark_read()
                return

            if 'done' in reply.body.lower():
                process_done(reply, config)
                reply.mark_read()
                return

            # trigger on "thanks" and "thank you"
            if 'thank' in reply.body.lower():
                process_thanks(reply, config)
                reply.mark_read()
                return

            if '!override' in reply.body.lower():
                process_override(reply, config)
                reply.mark_read()
                return

            if 'good bot' in reply.body.lower() or 'bad bot' in reply.body.lower():
                # please stop emailing me, I just don't care
                reply.mark_read()
                return

            send_to_slack(
                'Unknown reply by **{author}**, {subject}: {body}'.format(
                    author=reply.author,
                    body=reply.body,
                    subject=reply.subject,
                ), config
            )

        except (AttributeError, praw.exceptions.ClientException):
            # the only way we should hit this is if somebody comments and then
            # deletes their comment before the bot finished processing. It's
            # uncommon, but common enough that this is necessary.
            continue
=======
            logging.info('Received ping from {}. Pong!'.format(item.author.name))
            item.reply('Pong!')
>>>>>>> e8b22274
<|MERGE_RESOLUTION|>--- conflicted
+++ resolved
@@ -13,8 +13,6 @@
 from tor.core.user_interaction import process_coc
 from tor.core.user_interaction import process_done
 from tor.core.user_interaction import process_thanks
-<<<<<<< HEAD
-=======
 
 
 MOD_SUPPORT_PHRASES = [
@@ -96,7 +94,6 @@
         # deletes their comment before the bot finished processing. It's
         # uncommon, but common enough that this is necessary.
         pass
->>>>>>> e8b22274
 
 
 def check_inbox(config):
@@ -155,24 +152,10 @@
         # ARE YOU ALIVE?!
         elif item.subject.lower() == 'ping':
             item.mark_read()
-<<<<<<< HEAD
             logging.info(
                 'Received ping from {}. Pong!'.format(item.author.name)
             )
             item.reply('Pong!')
-
-    # sort them and create posts where necessary
-    for mention in mentions:
-        logging.info('Received mention! ID {}'.format(mention))
-
-        # noinspection PyUnresolvedReferences
-        try:
-            process_mention(mention)
-        except (AttributeError, praw.exceptions.ClientException):
-            # apparently this crashes with an AttributeError if someone calls
-            # the bot and immediately deletes their comment. This should fix
-            # that.
-            continue
 
     # comment replies
     for reply in replies:
@@ -221,8 +204,4 @@
             # the only way we should hit this is if somebody comments and then
             # deletes their comment before the bot finished processing. It's
             # uncommon, but common enough that this is necessary.
-            continue
-=======
-            logging.info('Received ping from {}. Pong!'.format(item.author.name))
-            item.reply('Pong!')
->>>>>>> e8b22274
+            continue