import logging
import os
import sys
import time
<<<<<<< HEAD
import traceback
import urllib
from tesserocr import PyTessBaseAPI
=======
>>>>>>> 94d91eee

import prawcore
import wget
from praw import Reddit

from tor import config
from tor.core.initialize import configure_logging
from tor.core.initialize import configure_redis
from tor.core.initialize import configure_tor
from tor.helpers.misc import _
from tor.helpers.reddit_ids import clean_id
from tor.strings.ocr import base_comment

"""
General notes for implementation.

Process:

u/transcribersofreddit identifies an image
  config.redis.rpush('ocr_ids', 'ocr::{}'.format(post.fullname))
  config.redis.set('ocr::{}'.format(post.fullname), result.fullname)
  
...where result.fullname is the post that u/transcribersofreddit makes about
the image.

Bot:
  every interval (variable):
    thingy = config.redis.lpop('ocr_ids')
    u_tor_post_id = config.redis.get(thingy)
    
    get image from thingy
    download it
    ...OCR magic on thingy...
    save magic
    delete image
    
    u_tor_post_id.reply(ocr_magic)
"""

config.ocr_delay = 10


def process_image(local_file):
    with PyTessBaseAPI() as api:
        api.SetImageFile(local_file)
        text = api.GetUTF8Text()

        confidences = api.AllWordConfidences()
        if not confidences or len(confidences) == 0:
            # we have an image, but it *really* couldn't find anything, not
            # even false positives.
            return None

        logging.debug('Average of confidences: {}'.format(
            sum(confidences) / len(confidences))
        )

        # If you feed it a regular image with no text, more often than not
        # you'll get newlines and spaces back. We strip those out to see if
        # we actually got anything of substance.
        if text.strip() != '':
            return text
        else:
            return None


def chunks(s, n):
    """
    Produce n-character chunks from s.
    :param s: incoming string.
    :param n: number of characters to cut the chunk at.
    """
    for start in range(0, len(s), n):
        yield s[start:start+n]


def main(config):
    while True:
        try:
            time.sleep(config.ocr_delay)
            new_post = config.redis.lpop('ocr_ids')
            if new_post is None:
                logging.debug('No post found. Sleeping.')
                # nothing new in the queue. Wait and try again.
                continue

            # We got something!
            new_post = new_post.decode('utf-8')
            logging.info(
                'Found a new post, ID {}'.format(new_post)
            )
            image_post = r.submission(id=clean_id(new_post))

            # download image for processing
            try:
                filename = wget.download(image_post.url)
            except urllib.error.HTTPError:
                # what if the post has been deleted? Ignore it and continue.
                continue

            try:
                result = process_image(filename)
            except RuntimeError:
                logging.warning(
                    'Either we hit an imgur album or no text was returned.'
                )
                os.remove(filename)
                continue

            logging.debug('result: {}'.format(result))

            # delete the image; we don't want to clutter up the hdd
            os.remove(filename)

            if not result:
                logging.info('Result was none! Skipping!')
                # we don't want orphan entries
                config.redis.delete(new_post)
                continue

            tor_post_id = config.redis.get(new_post).decode('utf-8')

            logging.info(
                'posting transcription attempt for {} on {}'.format(
                    new_post, tor_post_id
                )
            )

            tor_post = r.submission(id=clean_id(tor_post_id))

            thing_to_reply_to = tor_post.reply(_(base_comment))
            for chunk in chunks(result, 9000):
                # end goal: if something is over 9000 characters long, we
                # should post a top level comment, then keep replying to
                # the comments we make until we run out of chunks.
                thing_to_reply_to = thing_to_reply_to.reply(_(chunk))

            config.redis.delete(new_post)

        except (
            prawcore.exceptions.RequestException,
            prawcore.exceptions.ServerError
        ) as e:
            logging.error(
                '{} - Issue communicating with Reddit. Sleeping for 60s!'
                ''.format(e), exc_info=1
            )
            time.sleep(60)


if __name__ == '__main__':
    r = Reddit('bot_ocr')  # loaded from local praw.ini config file
    configure_logging()
    logging.basicConfig(
        filename='ocr.log'
    )

    config.redis = configure_redis()

    # the subreddit object shortcut for TranscribersOfReddit
    tor = configure_tor(r, config)

    try:
        main(config)

    except KeyboardInterrupt:
        logging.info('Received keyboard interrupt! Shutting down!')
        sys.exit(0)

    except Exception as e:
        # try to raise one last flag as it goes down
        tor.message('{} - OCR Exploded :('.format(e), exc_info=1)
        logging.error(e, exc_info=1)
        sys.exit(1)<|MERGE_RESOLUTION|>--- conflicted
+++ resolved
@@ -2,12 +2,8 @@
 import os
 import sys
 import time
-<<<<<<< HEAD
-import traceback
 import urllib
 from tesserocr import PyTessBaseAPI
-=======
->>>>>>> 94d91eee
 
 import prawcore
 import wget
