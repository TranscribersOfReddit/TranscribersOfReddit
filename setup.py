--- conflicted
+++ resolved
@@ -64,11 +64,7 @@
         'sh',
         'cherrypy',
         'bugsnag',
-<<<<<<< HEAD
-=======
         'PyYAML',
-        'raven',  # Sentry client
->>>>>>> 163c6173
         'requests',
         'slackclient<2.0.0'
     ],
